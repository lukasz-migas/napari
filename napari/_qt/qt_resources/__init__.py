--- conflicted
+++ resolved
@@ -1,7 +1,4 @@
-<<<<<<< HEAD
-=======
 import warnings
->>>>>>> ca2595dd
 from pathlib import Path
 from typing import List, Optional
 
